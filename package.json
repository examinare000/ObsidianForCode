--- conflicted
+++ resolved
@@ -1,14 +1,9 @@
 {
   "name": "mdloggerforcode",
-  "displayName": "MDloggerForCode",
+  "displayName": "MDlogger For Code",
   "description": "Obsidian-like WikiLink functionality for VS Code",
-<<<<<<< HEAD
   "version": "0.4.11",
-  "publisher": "obsidianforcode",
-=======
-  "version": "0.4.10",
-  "publisher": "mdloggerforcode",
->>>>>>> 31cb869c
+  "publisher": "mdloggerforCode",
   "engines": {
     "vscode": "^1.103.0"
   },
@@ -29,11 +24,11 @@
   ],
   "repository": {
     "type": "git",
-    "url": "https://github.com/mdloggerforcode/mdloggerforcode.git"
-  },
-  "homepage": "https://github.com/mdloggerforcode/mdloggerforcode#readme",
+    "url": "https://github.com/examinare000/mdloggerforcode.git"
+  },
+  "homepage": "https://github.com/examinare000/mdloggerforcode#readme",
   "bugs": {
-    "url": "https://github.com/mdloggerforcode/mdloggerforcode/issues"
+    "url": "https://github.com/examinare000/mdloggerforcode/issues"
   },
   "activationEvents": [
     "onLanguage:markdown",
